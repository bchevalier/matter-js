--- conflicted
+++ resolved
@@ -32,14 +32,9 @@
     "-W079": true,            // Silence redefinition errors (they are false positives).
     "-W020": true,            // Silence readonly error (needed to simplify support for node).
     "predef": [
-<<<<<<< HEAD
-        "Matter", "window", "document", "Element", "MatterTools", "PIXI", "phantom", "module",
-        "$", "Image", "navigator", "setTimeout", "decomp", "HTMLElement", "require",
-=======
         "Matter", "window", "document", "Element", "MatterTools",
         "phantom", "process", "HTMLElement", "require", "PIXI",
         "$", "Image", "navigator", "setTimeout", "decomp", "module",
->>>>>>> b0f72ab1
         "Body", "Composite", "World", "Contact", "Detector", "Grid", 
         "Pairs", "Pair", "Resolver", "SAT", "Constraint", "MouseConstraint", 
         "Common", "Engine", "Mouse", "Sleeping", "Bodies", "Composites", 
