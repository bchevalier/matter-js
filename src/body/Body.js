--- conflicted
+++ resolved
@@ -19,7 +19,6 @@
 var Common = require('../core/Common');
 var Bounds = require('../geometry/Bounds');
 var Axes = require('../geometry/Axes');
-
 
 (function() {
 
@@ -87,10 +86,6 @@
                 },
                 lineWidth: 0
             },
-<<<<<<< HEAD
-
-=======
->>>>>>> 7894b4b4
             events: null,
             bounds: null,
             chamfer: null,
@@ -98,19 +93,10 @@
             positionPrev: null,
             anglePrev: 0,
             parent: null,
-<<<<<<< HEAD
-            composite: null,
-
-=======
->>>>>>> 7894b4b4
             axes: null,
             area: 0,
             mass: 0,
             inertia: 0,
-<<<<<<< HEAD
-
-=======
->>>>>>> 7894b4b4
             _original: null
         };
 
@@ -195,11 +181,17 @@
      * Prefer to use the actual setter functions in performance critical situations.
      * @method set
      * @param {body} body
-     * @param {object} settings A map of properties and values to set on the body.
-     */
-    Body.set = function(body, settings) {
-        var property,
-            value;
+     * @param {} settings A property name (or map of properties and values) to set on the body.
+     * @param {} value The value to set if `settings` is a single property name.
+     */
+    Body.set = function(body, settings, value) {
+        var property;
+
+        if (typeof settings === 'string') {
+            property = settings;
+            settings = {};
+            settings[property] = value;
+        }
 
         for (property in settings) {
 
