--- conflicted
+++ resolved
@@ -20,73 +20,27 @@
      * @method collides
      * @param {body} bodyA
      * @param {body} bodyB
-     * @param {collision} previousCollision
      * @return {collision} collision
      */
     SAT.collides = function(bodyA, bodyB) {
-        var overlapAB,
-            overlapBA, 
-            minOverlap;
-
-        overlapAB = _overlapAxes(bodyA.vertices, bodyB.vertices, bodyA.axes);
-
-<<<<<<< HEAD
+        var overlapAB =  SAT._overlapAxes(bodyA.vertices, bodyB.vertices, bodyA.axes);
         if (overlapAB.overlap <= 0) {
             return null;
         }
 
-        overlapBA = _overlapAxes(bodyB.vertices, bodyA.vertices, bodyB.axes);
-=======
-            minOverlap = SAT._overlapAxes(axisBodyA.vertices, axisBodyB.vertices, axes);
-            collision.reused = true;
-
-            if (minOverlap.overlap <= 0) {
-                collision.collided = false;
-                return collision;
-            }
-        } else {
-            // if we can't reuse a result, perform a full SAT test
-
-            overlapAB = SAT._overlapAxes(bodyA.vertices, bodyB.vertices, bodyA.axes);
->>>>>>> b5dc3b23
-
+        var overlapBA =  SAT._overlapAxes(bodyB.vertices, bodyA.vertices, bodyB.axes);
         if (overlapBA.overlap <= 0) {
             return null;
         }
 
-<<<<<<< HEAD
-        var collision = {};
-=======
-            overlapBA = SAT._overlapAxes(bodyB.vertices, bodyA.vertices, bodyB.axes);
->>>>>>> b5dc3b23
-
-        if (overlapAB.overlap < overlapBA.overlap) {
-            minOverlap = overlapAB;
-            collision.axisBody = bodyA;
-        } else {
-            minOverlap = overlapBA;
-            collision.axisBody = bodyB;
-        }
-
-        var depth = minOverlap.overlap;
-
-        // important for reuse later
-        collision.axisNumber = minOverlap.axisNumber;
-
-        collision.bodyA = bodyA.id < bodyB.id ? bodyA : bodyB;
-        collision.bodyB = bodyA.id < bodyB.id ? bodyB : bodyA;
-        collision.depth = depth;
-        collision.parentA = collision.bodyA.parent;
-        collision.parentB = collision.bodyB.parent;
-        
-        bodyA = collision.bodyA;
-        bodyB = collision.bodyB;
+        var minOverlap = (overlapAB.overlap < overlapBA.overlap) ? overlapAB : overlapBA;
 
         // ensure normal is facing away from bodyA
-        var normal;
-        var positionA = bodyA.position;
-        var positionB = bodyB.position;
-        var axis = minOverlap.axis;
+        var positionA = bodyA.position,
+            positionB = bodyB.position,
+            axis = minOverlap.axis,
+            normal;
+
         if (axis.x * (positionB.x - positionA.x) + axis.y * (positionB.y - positionA.y) < 0) {
             normal = {
                 x: axis.x,
@@ -99,55 +53,66 @@
             };
         }
 
-        collision.normal = normal;
-
-        collision.tangent = {
-            x: -normal.y,
-            y: normal.x
-        };
-
-        collision.penetration = {
-            x: normal.x * depth,
-            y: normal.y * depth
-        };
-
         // find support points, there is always either exactly one or two
-<<<<<<< HEAD
-        var verticesB = _findSupports(bodyA, bodyB, normal),
-=======
-        var verticesB = SAT._findSupports(bodyA, bodyB, collision.normal),
->>>>>>> b5dc3b23
+        var verticesA = bodyA.vertices,
+            verticesB = bodyB.vertices,
+            potentialSupportsB = SAT._findSupports(bodyA, verticesB, normal),
             supports = [];
 
         // find the supports from bodyB that are inside bodyA
-        if (Vertices.contains(bodyA.vertices, verticesB[0]))
-            supports.push(verticesB[0]);
-
-        if (Vertices.contains(bodyA.vertices, verticesB[1]))
-            supports.push(verticesB[1]);
+        if (Vertices.contains(verticesA, potentialSupportsB[0]))
+            supports.push(potentialSupportsB[0]);
+
+        if (Vertices.contains(verticesA, potentialSupportsB[1]))
+            supports.push(potentialSupportsB[1]);
 
         // find the supports from bodyA that are inside bodyB
         if (supports.length < 2) {
-<<<<<<< HEAD
-            var verticesA = _findSupports(bodyB, bodyA, Vector.neg(normal));
-=======
-            var verticesA = SAT._findSupports(bodyB, bodyA, Vector.neg(collision.normal));
->>>>>>> b5dc3b23
+            var potentialSupportsA =  SAT._findSupports(bodyB, verticesA, Vector.neg(normal));
                 
-            if (Vertices.contains(bodyB.vertices, verticesA[0]))
-                supports.push(verticesA[0]);
-
-            if (supports.length < 2 && Vertices.contains(bodyB.vertices, verticesA[1]))
-                supports.push(verticesA[1]);
+            if (Vertices.contains(verticesB, potentialSupportsA[0]))
+                supports.push(potentialSupportsA[0]);
+
+            if (supports.length < 2 && Vertices.contains(verticesB, potentialSupportsA[1]))
+                supports.push(potentialSupportsA[1]);
         }
 
         // account for the edge case of overlapping but no vertex containment
         if (supports.length < 1)
-            supports = [verticesB[0]];
-        
-        collision.supports = supports;
-
-        return collision;
+            supports = [potentialSupportsB[0]];
+
+        return SAT._createCollision(bodyA, bodyB, minOverlap.overlap, normal, supports);
+    };
+
+    /**
+     * Creates a collision object
+     * @method _createCollision
+     * @private
+     * @param {body} bodyA
+     * @param {body} bodyB
+     * @param {depth} depth
+     * @param {normal} normal
+     * @param {supports} support vertices
+     * @return result
+     */
+    SAT._createCollision = function(bodyA, bodyB, depth, normal, supports) {
+        return {
+            bodyA: bodyA,
+            bodyB: bodyB,
+            depth: depth,
+            parentA: bodyA.parent,
+            parentB: bodyB.parent,
+            normal: normal,
+            tangent: {
+                x: -normal.y,
+                y: normal.x
+            },
+            penetration: {
+                x: normal.x * depth,
+                y: normal.y * depth
+            },
+            supports: supports
+        };
     };
 
     /**
@@ -182,7 +147,6 @@
             if (overlap < result.overlap) {
                 result.overlap = overlap;
                 result.axis = axis;
-                result.axisNumber = i;
             }
         }
 
@@ -216,32 +180,31 @@
     };
     
     /**
-     * Finds supporting vertices given two bodies along a given direction using hill-climbing.
+     * Finds supporting vertices given a body and a set of vertices along a given direction using hill-climbing.
      * @method _findSupports
      * @private
-     * @param {} bodyA
-     * @param {} bodyB
+     * @param {} body
+     * @param {} vertices
      * @param {} normal
      * @return [vector]
      */
-    SAT._findSupports = function(bodyA, bodyB, normal) {
+    SAT._findSupports = function(body, vertices, normal) {
         var nearestDistance = Number.MAX_VALUE,
             vertexToBodyX,
             vertexToBodyY,
-            vertices = bodyB.vertices,
-            bodyAPosition = bodyA.position,
-            bodyAPositionX = bodyAPosition.x,
-            bodyAPositionY = bodyAPosition.y,
+            position = body.position,
+            positionX = position.x,
+            positionY = position.y,
             distance,
             vertex,
             vertexA,
             vertexB;
 
-        // find closest vertex on bodyB
+        // find closest vertex
         for (var i = 0; i < vertices.length; i++) {
             vertex = vertices[i];
-            vertexToBodyX = vertex.x - bodyAPositionX;
-            vertexToBodyY = vertex.y - bodyAPositionY;
+            vertexToBodyX = vertex.x - positionX;
+            vertexToBodyY = vertex.y - positionY;
             distance = -(normal.x * vertexToBodyX + normal.y * vertexToBodyY);
 
             if (distance < nearestDistance) {
@@ -253,15 +216,15 @@
         // find next closest vertex using the two connected to it
         var prevIndex = vertexA.index - 1 >= 0 ? vertexA.index - 1 : vertices.length - 1;
         vertex = vertices[prevIndex];
-        vertexToBodyX = vertex.x - bodyAPositionX;
-        vertexToBodyY = vertex.y - bodyAPositionY;
+        vertexToBodyX = vertex.x - positionX;
+        vertexToBodyY = vertex.y - positionY;
         nearestDistance = -(normal.x * vertexToBodyX + normal.y * vertexToBodyY);
         vertexB = vertex;
 
         var nextIndex = (vertexA.index + 1) % vertices.length;
         vertex = vertices[nextIndex];
-        vertexToBodyX = vertex.x - bodyAPositionX;
-        vertexToBodyY = vertex.y - bodyAPositionY;
+        vertexToBodyX = vertex.x - positionX;
+        vertexToBodyY = vertex.y - positionY;
         distance = -(normal.x * vertexToBodyX + normal.y * vertexToBodyY);
         if (distance < nearestDistance) {
             vertexB = vertex;
