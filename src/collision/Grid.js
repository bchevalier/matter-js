/**
* The `Matter.Grid` module contains methods for creating and manipulating collision broadphase grid structures.
*
* @class Grid
*/

var Grid = {};

module.exports = Grid;

var Pair = require('./Pair');
var Detector = require('./Detector');
var Common = require('../core/Common');

(function() {

    /**
     * Creates a new grid.
     * @method create
     * @param {} options
     * @return {grid} A new grid
     */
    Grid.create = function(options) {
        var defaults = {
            controller: Grid,
            detector: Detector.collisions,
            buckets: {},
            pairs: {},
            pairsList: [],
            bucketWidth: 48,
            bucketHeight: 48
        };

        return Common.extend(defaults, options);
    };

    /**
     * The width of a single grid bucket.
     *
     * @property bucketWidth
     * @type number
     * @default 48
     */

    /**
     * The height of a single grid bucket.
     *
     * @property bucketHeight
     * @type number
     * @default 48
     */

    /**
     * Updates the grid.
     * @method update
     * @param {grid} grid
     * @param {body[]} bodies
     * @param {engine} engine
     * @param {boolean} forceUpdate
     */
    Grid.update = function(grid, bodies, engine, forceUpdate) {
        var i, col, row,
            world = engine.world,
            buckets = grid.buckets,
            bucket,
            bucketId,
            gridChanged = false;

        // @if DEBUG
        var metrics = engine.metrics;
        metrics.broadphaseTests = 0;
        // @endif

        var pairsList = [];

        for (i = 0; i < bodies.length; i++) {
            var body = bodies[i];

            if (!body.isSleeping || forceUpdate) {

                // don't update out of world bodies
                var bounds = body.bounds;
                if (bounds.max.x < world.bounds.min.x || bounds.min.x > world.bounds.max.x
                    || bounds.max.y < world.bounds.min.y || bounds.min.y > world.bounds.max.y)
                    continue;

<<<<<<< HEAD
                var newRegion = _getRegion(grid, bounds);
                var oldRegion = body.region;
=======
            var newRegion = Grid._getRegion(grid, body);
>>>>>>> b5dc3b23

                // if the body has changed grid region
                if (
                    !oldRegion ||
                    newRegion.startCol !== oldRegion.startCol ||
                    newRegion.endCol !== oldRegion.endCol ||
                    newRegion.startRow !== oldRegion.startRow ||
                    newRegion.endRow !== oldRegion.endRow ||
                    forceUpdate
                ) {

                    // @if DEBUG
                    metrics.broadphaseTests += 1;
                    // @endif

                    if (!oldRegion || forceUpdate)
                        oldRegion = newRegion;

<<<<<<< HEAD
                    var union = _regionUnion(newRegion, oldRegion);

                    // update grid buckets affected by region change
                    // iterate over the union of both regions
                    for (col = union.startCol; col <= union.endCol; col++) {
                        for (row = union.startRow; row <= union.endRow; row++) {
                            bucketId = _getBucketId(col, row);
                            bucket = buckets[bucketId];
=======
                var union = Grid._regionUnion(newRegion, body.region);

                // update grid buckets affected by region change
                // iterate over the union of both regions
                for (col = union.startCol; col <= union.endCol; col++) {
                    for (row = union.startRow; row <= union.endRow; row++) {
                        bucketId = Grid._getBucketId(col, row);
                        bucket = buckets[bucketId];
>>>>>>> b5dc3b23

                            var isInsideNewRegion = (col >= newRegion.startCol && col <= newRegion.endCol
                                                    && row >= newRegion.startRow && row <= newRegion.endRow);

                            var isInsideOldRegion = (col >= oldRegion.startCol && col <= oldRegion.endCol
                                                    && row >= oldRegion.startRow && row <= oldRegion.endRow);

                            // remove from old region buckets
                            if (!isInsideNewRegion && isInsideOldRegion) {
                                if (bucket)
                                    Grid._bucketRemoveBody(grid, bucket, body);
                            }

<<<<<<< HEAD
                            // add to new region buckets
                            if (oldRegion === newRegion || (isInsideNewRegion && !isInsideOldRegion) || forceUpdate) {
                                if (!bucket)
                                    bucket = _createBucket(buckets, bucketId);
                                _bucketAddBody(grid, bucket, body);
                            }
=======
                        // add to new region buckets
                        if (body.region === newRegion || (isInsideNewRegion && !isInsideOldRegion) || forceUpdate) {
                            if (!bucket)
                                bucket = Grid._createBucket(buckets, bucketId);
                            Grid._bucketAddBody(grid, bucket, body);
>>>>>>> b5dc3b23
                        }
                    }

                    // set the new region
                    body.region = newRegion;

                    // flag changes so we can update pairs
                    gridChanged = true;
                }
            }

            var pairs = body.pairs;
            for (var p = 0; p < pairs.length; p += 1)
                pairsList.push(pairs[p]);
        }

<<<<<<< HEAD
        grid.pairsList = pairsList;
=======
        // update pairs list only if pairs changed (i.e. a body changed region)
        if (gridChanged)
            grid.pairsList = Grid._createActivePairsList(grid);
>>>>>>> b5dc3b23
    };

    /**
     * Clears the grid.
     * @method clear
     * @param {grid} grid
     */
    Grid.clear = function(grid) {
        grid.buckets = {};
        grid.pairs = {};
        grid.pairsList = [];
    };

    /**
     * Finds the union of two regions.
     * @method _regionUnion
     * @private
     * @param {} regionA
     * @param {} regionB
     * @return {} region
     */
    Grid._regionUnion = function(regionA, regionB) {
        var startCol = Math.min(regionA.startCol, regionB.startCol),
            endCol = Math.max(regionA.endCol, regionB.endCol),
            startRow = Math.min(regionA.startRow, regionB.startRow),
            endRow = Math.max(regionA.endRow, regionB.endRow);

        return Grid._createRegion(startCol, endCol, startRow, endRow);
    };

    /**
     * Gets the region a given body falls in for a given grid.
     * @method _getRegion
     * @private
     * @param {} grid
     * @param {} body
     * @return {} region
     */
<<<<<<< HEAD
    var _getRegion = function(grid, bounds) {
        var startCol = Math.floor(bounds.min.x / grid.bucketWidth),
=======
    Grid._getRegion = function(grid, body) {
        var bounds = body.bounds,
            startCol = Math.floor(bounds.min.x / grid.bucketWidth),
>>>>>>> b5dc3b23
            endCol = Math.floor(bounds.max.x / grid.bucketWidth),
            startRow = Math.floor(bounds.min.y / grid.bucketHeight),
            endRow = Math.floor(bounds.max.y / grid.bucketHeight);

        return Grid._createRegion(startCol, endCol, startRow, endRow);
    };

    /**
     * Creates a region.
     * @method _createRegion
     * @private
     * @param {} startCol
     * @param {} endCol
     * @param {} startRow
     * @param {} endRow
     * @return {} region
     */
    Grid._createRegion = function(startCol, endCol, startRow, endRow) {
        return { 
            startCol: startCol, 
            endCol: endCol, 
            startRow: startRow, 
            endRow: endRow 
        };
    };

    /**
     * Gets the bucket id at the given position.
     * @method _getBucketId
     * @private
     * @param {} column
     * @param {} row
     * @return {string} bucket id
     */
    Grid._getBucketId = function(column, row) {
        return 'C' + column + 'R' + row;
    };

    /**
     * Creates a bucket.
     * @method _createBucket
     * @private
     * @param {} buckets
     * @param {} bucketId
     * @return {} bucket
     */
    Grid._createBucket = function(buckets, bucketId) {
        var bucket = buckets[bucketId] = [];
        return bucket;
    };

    /**
     * Adds a body to a bucket.
     * @method _bucketAddBody
     * @private
     * @param {} grid
     * @param {} bucket
     * @param {} body
     */
    Grid._bucketAddBody = function(grid, bucket, body) {
        // add new pairs

        var bodyA;
        for (var i = 0; i < bucket.length; i++) {
            var bodyB = bucket[i];

            if (body.id === bodyB.id || (body.isStatic && bodyB.isStatic))
                continue;

            // keep track of the number of buckets the pair exists in
            // important for Grid.update to work
            if (body.id < bodyB.id) {
                bodyA = body;
            } else {
                bodyA = bodyB;
                bodyB = body;
            }

            // TODO: work with linked list for improved performance?
            var pairs = bodyA.pairs;
            for (var p = 0; p < pairs.length; p += 1) {
                var pair = pairs[p];
                if (pair[1] === bodyB) {
                    pair[2] += 1;
                    break;
                } else if (pair[1].id > bodyB.id) {
                    pairs.splice(p, 0, [bodyA, bodyB, 1]);
                    break;
                }
            }

            if (p === pairs.length)
                pairs.push([bodyA, bodyB, 1]);
        }

        // add to bodies (after pairs, otherwise pairs with self)
        bucket.push(body);
    };

    /**
     * Removes a body from a bucket.
     * @method _bucketRemoveBody
     * @private
     * @param {} grid
     * @param {} bucket
     * @param {} body
     */
    Grid._bucketRemoveBody = function(grid, bucket, body) {
        // remove from bucket
        bucket.splice(Common.indexOf(bucket, body), 1);

        // update pair counts
        var bodyA;
        for (var i = 0; i < bucket.length; i++) {
            // keep track of the number of buckets the pair exists in
<<<<<<< HEAD
            // important for Grid.update to work
            var bodyB = bucket[i];
            if (body.id < bodyB.id) {
                bodyA = body;
=======
            // important for _createActivePairsList to work
            var bodyB = bucket[i],
                pairId = Pair.id(body, bodyB),
                pair = grid.pairs[pairId];

            if (pair)
                pair[2] -= 1;
        }
    };

    /**
     * Generates a list of the active pairs in the grid.
     * @method _createActivePairsList
     * @private
     * @param {} grid
     * @return [] pairs
     */
    Grid._createActivePairsList = function(grid) {
        var pairKeys,
            pair,
            pairs = [];

        // grid.pairs is used as a hashmap
        pairKeys = Common.keys(grid.pairs);

        // iterate over grid.pairs
        for (var k = 0; k < pairKeys.length; k++) {
            pair = grid.pairs[pairKeys[k]];

            // if pair exists in at least one bucket
            // it is a pair that needs further collision testing so push it
            if (pair[2] > 0) {
                pairs.push(pair);
>>>>>>> b5dc3b23
            } else {
                bodyA = bodyB;
                bodyB = body;
            }

            var pairs = bodyA.pairs;
            for (var p = 0; p < pairs.length; p += 1) {
                var pair = pairs[p];
                if (pair[1] === bodyB) {
                    if (pair[2] === 1) {
                        pairs.splice(p, 1);
                    } else {
                        pair[2] -= 1;
                    }
                    break;
                }
            }
        }
    };
    
})();<|MERGE_RESOLUTION|>--- conflicted
+++ resolved
@@ -84,12 +84,8 @@
                     || bounds.max.y < world.bounds.min.y || bounds.min.y > world.bounds.max.y)
                     continue;
 
-<<<<<<< HEAD
-                var newRegion = _getRegion(grid, bounds);
+                var newRegion = Grid._getRegion(grid, bounds);
                 var oldRegion = body.region;
-=======
-            var newRegion = Grid._getRegion(grid, body);
->>>>>>> b5dc3b23
 
                 // if the body has changed grid region
                 if (
@@ -108,25 +104,14 @@
                     if (!oldRegion || forceUpdate)
                         oldRegion = newRegion;
 
-<<<<<<< HEAD
-                    var union = _regionUnion(newRegion, oldRegion);
+                    var union = Grid._regionUnion(newRegion, oldRegion);
 
                     // update grid buckets affected by region change
                     // iterate over the union of both regions
                     for (col = union.startCol; col <= union.endCol; col++) {
                         for (row = union.startRow; row <= union.endRow; row++) {
-                            bucketId = _getBucketId(col, row);
+                            bucketId = Grid._getBucketId(col, row);
                             bucket = buckets[bucketId];
-=======
-                var union = Grid._regionUnion(newRegion, body.region);
-
-                // update grid buckets affected by region change
-                // iterate over the union of both regions
-                for (col = union.startCol; col <= union.endCol; col++) {
-                    for (row = union.startRow; row <= union.endRow; row++) {
-                        bucketId = Grid._getBucketId(col, row);
-                        bucket = buckets[bucketId];
->>>>>>> b5dc3b23
 
                             var isInsideNewRegion = (col >= newRegion.startCol && col <= newRegion.endCol
                                                     && row >= newRegion.startRow && row <= newRegion.endRow);
@@ -140,20 +125,12 @@
                                     Grid._bucketRemoveBody(grid, bucket, body);
                             }
 
-<<<<<<< HEAD
                             // add to new region buckets
                             if (oldRegion === newRegion || (isInsideNewRegion && !isInsideOldRegion) || forceUpdate) {
                                 if (!bucket)
-                                    bucket = _createBucket(buckets, bucketId);
-                                _bucketAddBody(grid, bucket, body);
+                                    bucket = Grid._createBucket(buckets, bucketId);
+                                Grid._bucketAddBody(grid, bucket, body);
                             }
-=======
-                        // add to new region buckets
-                        if (body.region === newRegion || (isInsideNewRegion && !isInsideOldRegion) || forceUpdate) {
-                            if (!bucket)
-                                bucket = Grid._createBucket(buckets, bucketId);
-                            Grid._bucketAddBody(grid, bucket, body);
->>>>>>> b5dc3b23
                         }
                     }
 
@@ -170,13 +147,7 @@
                 pairsList.push(pairs[p]);
         }
 
-<<<<<<< HEAD
         grid.pairsList = pairsList;
-=======
-        // update pairs list only if pairs changed (i.e. a body changed region)
-        if (gridChanged)
-            grid.pairsList = Grid._createActivePairsList(grid);
->>>>>>> b5dc3b23
     };
 
     /**
@@ -215,14 +186,8 @@
      * @param {} body
      * @return {} region
      */
-<<<<<<< HEAD
-    var _getRegion = function(grid, bounds) {
+    Grid._getRegion = function(grid, bounds) {
         var startCol = Math.floor(bounds.min.x / grid.bucketWidth),
-=======
-    Grid._getRegion = function(grid, body) {
-        var bounds = body.bounds,
-            startCol = Math.floor(bounds.min.x / grid.bucketWidth),
->>>>>>> b5dc3b23
             endCol = Math.floor(bounds.max.x / grid.bucketWidth),
             startRow = Math.floor(bounds.min.y / grid.bucketHeight),
             endRow = Math.floor(bounds.max.y / grid.bucketHeight);
@@ -338,46 +303,10 @@
         var bodyA;
         for (var i = 0; i < bucket.length; i++) {
             // keep track of the number of buckets the pair exists in
-<<<<<<< HEAD
             // important for Grid.update to work
             var bodyB = bucket[i];
             if (body.id < bodyB.id) {
                 bodyA = body;
-=======
-            // important for _createActivePairsList to work
-            var bodyB = bucket[i],
-                pairId = Pair.id(body, bodyB),
-                pair = grid.pairs[pairId];
-
-            if (pair)
-                pair[2] -= 1;
-        }
-    };
-
-    /**
-     * Generates a list of the active pairs in the grid.
-     * @method _createActivePairsList
-     * @private
-     * @param {} grid
-     * @return [] pairs
-     */
-    Grid._createActivePairsList = function(grid) {
-        var pairKeys,
-            pair,
-            pairs = [];
-
-        // grid.pairs is used as a hashmap
-        pairKeys = Common.keys(grid.pairs);
-
-        // iterate over grid.pairs
-        for (var k = 0; k < pairKeys.length; k++) {
-            pair = grid.pairs[pairKeys[k]];
-
-            // if pair exists in at least one bucket
-            // it is a pair that needs further collision testing so push it
-            if (pair[2] > 0) {
-                pairs.push(pair);
->>>>>>> b5dc3b23
             } else {
                 bodyA = bodyB;
                 bodyB = body;
