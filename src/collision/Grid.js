--- conflicted
+++ resolved
@@ -8,11 +8,7 @@
 
 module.exports = Grid;
 
-<<<<<<< HEAD
-var Detector = require('./Detector');
 var Projections = require('../geometry/Projections');
-=======
->>>>>>> 71d9bacf
 var Common = require('../core/Common');
 
 (function() {
