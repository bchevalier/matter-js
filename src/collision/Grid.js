/**
* The `Matter.Grid` module contains methods for creating and manipulating collision broadphase grid structures.
*
* @class Grid
*/

var Grid = {};

module.exports = Grid;

var Detector = require('./Detector');
var Common = require('../core/Common');

(function() {

    /**
     * Creates a new grid.
     * @method create
     * @param {} options
     * @return {grid} A new grid
     */
    Grid.create = function(options) {
        var defaults = {
            controller: Grid,
            detector: Detector.collisions,
            buckets: [],
            pairsList: [],
            bucketWidth: 48,
            bucketHeight: 48
        };

        return Common.extend(defaults, options);
    };

    /**
     * The width of a single grid bucket.
     *
     * @property bucketWidth
     * @type number
     * @default 48
     */

    /**
     * The height of a single grid bucket.
     *
     * @property bucketHeight
     * @type number
     * @default 48
     */

    /**
     * Updates the grid.
     * @method update
     * @param {grid} grid
     * @param {body[]} bodies
     * @param {engine} engine
     */
    Grid.update = function(grid, bodies, engine) {
        var i, col, row,
<<<<<<< HEAD
            buckets = grid.buckets,
=======
>>>>>>> 2a4a1a11
            world = engine.world,
            worldMinX = world.bounds.min.x,
            worldMaxX = world.bounds.max.x,
            worldMinY = world.bounds.min.y,
            worldMaxY = world.bounds.max.y,
<<<<<<< HEAD
            worldBounded = isFinite(worldMinX) ||
                isFinite(worldMaxX) ||
                isFinite(worldMinY) ||
                isFinite(worldMaxY);
=======
            buckets = grid.buckets;
>>>>>>> 2a4a1a11

        // @if DEBUG
        var metrics = engine.metrics;
        metrics.broadphaseTests = 0;
        // @endif

        var pairsList = [];
        for (i = 0; i < bodies.length; i++) {
            var body = bodies[i];

            if (!body.isSleeping) {

                // don't update out of world bodies
                var bounds = body.bounds;
<<<<<<< HEAD
                if (worldBounded && (bounds.max.x < worldMinX || bounds.min.x > worldMaxX
                    || bounds.max.y < worldMinY || bounds.min.y > worldMaxY))
=======
                if (bounds.max.x < worldMinX || bounds.min.x > worldMaxX
                    || bounds.max.y < worldMinY || bounds.min.y > worldMaxY)
>>>>>>> 2a4a1a11
                    continue;

                var newRegion = Grid._getRegion(grid, bounds);
                var oldRegion = body.region;

                // set the new region
                body.region = newRegion;

                // if the body has changed grid region
                if (
                    newRegion.startCol !== oldRegion.startCol ||
                    newRegion.endCol !== oldRegion.endCol ||
                    newRegion.startRow !== oldRegion.startRow ||
                    newRegion.endRow !== oldRegion.endRow
                ) {

                    // @if DEBUG
                    metrics.broadphaseTests += 1;
                    // @endif

                    var startCol = Math.min(newRegion.startCol, oldRegion.startCol),
                        endCol = Math.max(newRegion.endCol, oldRegion.endCol),
                        startRow = Math.min(newRegion.startRow, oldRegion.startRow),
                        endRow = Math.max(newRegion.endRow, oldRegion.endRow);

                    // update grid buckets affected by region change
                    // iterate over the union of both regions
                    for (col = startCol; col <= endCol; col++) {
                        var isInsideNewColumn = (col >= newRegion.startCol && col <= newRegion.endCol);
                        var isInsideOldColumn = (col >= oldRegion.startCol && col <= oldRegion.endCol);

                        for (row = startRow; row <= endRow; row++) {
                            var isInsideNewRegion = isInsideNewColumn && (row >= newRegion.startRow && row <= newRegion.endRow);
                            var isInsideOldRegion = isInsideOldColumn && (row >= oldRegion.startRow && row <= oldRegion.endRow);

                            // remove from old region buckets
                            if (isInsideOldRegion) {
                                if (!isInsideNewRegion) {
                                    Grid._bucketRemoveBody(grid, body, buckets[col][row]);
                                }
                            } else if (isInsideNewRegion) {
                                Grid._bucketAddBody(grid, body, buckets, col, row);
                            }
                        }
                    }
                }
            }

            var pairs = body.pairs;
            for (var p = 0; p < pairs.length; p += 1)
                pairsList.push(pairs[p]);
        }

        grid.pairsList = pairsList;
    };

    Grid.reset = function(grid, bodies, engine) {
        grid.buckets = [];

        var i, col, row,
            buckets = grid.buckets,
            world = engine.world,
            worldMinX = world.bounds.min.x,
            worldMaxX = world.bounds.max.x,
            worldMinY = world.bounds.min.y,
<<<<<<< HEAD
            worldMaxY = world.bounds.max.y,
            worldBounded = isFinite(worldMinX) ||
                isFinite(worldMaxX) ||
                isFinite(worldMinY) ||
                isFinite(worldMaxY);
=======
            worldMaxY = world.bounds.max.y;
>>>>>>> 2a4a1a11

        for (i = 0; i < bodies.length; i++) {
            var body = bodies[i];

            // don't update out of world bodies
            var bounds = body.bounds;
<<<<<<< HEAD
            if (worldBounded && (bounds.max.x < worldMinX || bounds.min.x > worldMaxX
                || bounds.max.y < worldMinY || bounds.min.y > worldMaxY))
=======
            if (bounds.max.x < worldMinX || bounds.min.x > worldMaxX
                || bounds.max.y < worldMinY || bounds.min.y > worldMaxY)
>>>>>>> 2a4a1a11
                continue;

            var newRegion = Grid._getRegion(grid, bounds);

            // set the new region
            body.region = newRegion;

            // update grid buckets affected by region change
            // iterate over the union of both regions
            for (col = newRegion.startCol; col <= newRegion.endCol; col++) {
                for (row = newRegion.startRow; row <= newRegion.endRow; row++) {
                    Grid._bucketAddBody(grid, body, buckets, col, row);
                }
            }
        }
    }

    /**
     * Gets the region a given body falls in for a given grid.
     * @method _getRegion
     * @private
     * @param {} grid
     * @param {} body
     * @return {} region
     */
    Grid._getRegion = function(grid, bounds) {
        return { 
            startCol: Math.floor(bounds.min.x / grid.bucketWidth), 
            endCol: Math.floor(bounds.max.x / grid.bucketWidth), 
            startRow: Math.floor(bounds.min.y / grid.bucketHeight), 
            endRow: Math.floor(bounds.max.y / grid.bucketHeight) 
        };
    };

    /**
     * Adds a body to a bucket.
     * @method _bucketAddBody
     * @private
     * @param {} grid
     * @param {} bucket
     * @param {} body
     */
    Grid._bucketAddBody = function(grid, body, buckets, col, row) {
        // add new pairs
        var bucketCol = buckets[col] || (buckets[col] = []),
            bucket = bucketCol[row] || (bucketCol[row] = []);

        var bodyA;
        for (var i = 0; i < bucket.length; i++) {
            var bodyB = bucket[i];

            if (body.id === bodyB.id || (body.isStatic && bodyB.isStatic))
                continue;

            // keep track of the number of buckets the pair exists in
            // important for Grid.update to work
            if (body.id < bodyB.id) {
                bodyA = body;
            } else {
                bodyA = bodyB;
                bodyB = body;
            }

            // TODO: work with linked list for improved performance?
            var pairs = bodyA.pairs;
            for (var p = 0; p < pairs.length; p += 1) {
                var pair = pairs[p];
                if (pair[1] === bodyB) {
                    pair[2] += 1;
                    break;
                } else if (pair[1].id > bodyB.id) {
                    pairs.splice(p, 0, [bodyA, bodyB, 1]);
                    break;
                }
            }

            if (p === pairs.length)
                pairs.push([bodyA, bodyB, 1]);
        }

        // add to bodies (after pairs, otherwise pairs with self)
        bucket.push(body);
    };

    /**
     * Removes a body from a bucket.
     * @method _bucketRemoveBody
     * @private
     * @param {} grid
     * @param {} bucket
     * @param {} body
     */
    Grid._bucketRemoveBody = function(grid, body, bucket) {
        // remove from bucket
        bucket.splice(Common.indexOf(bucket, body), 1);

        // update pair counts
        var bodyA;
        for (var i = 0; i < bucket.length; i++) {
            // keep track of the number of buckets the pair exists in
            // important for Grid.update to work
            var bodyB = bucket[i];
            if (body.id < bodyB.id) {
                bodyA = body;
            } else {
                bodyA = bodyB;
                bodyB = body;
            }

            var pairs = bodyA.pairs;
            for (var p = 0; p < pairs.length; p += 1) {
                var pair = pairs[p];
                if (pair[1] === bodyB) {
                    if (pair[2] === 1) {
                        pairs.splice(p, 1);
                    } else {
                        pair[2] -= 1;
                    }
                    break;
                }
            }
        }
    };
    
})();<|MERGE_RESOLUTION|>--- conflicted
+++ resolved
@@ -57,23 +57,16 @@
      */
     Grid.update = function(grid, bodies, engine) {
         var i, col, row,
-<<<<<<< HEAD
             buckets = grid.buckets,
-=======
->>>>>>> 2a4a1a11
             world = engine.world,
             worldMinX = world.bounds.min.x,
             worldMaxX = world.bounds.max.x,
             worldMinY = world.bounds.min.y,
             worldMaxY = world.bounds.max.y,
-<<<<<<< HEAD
             worldBounded = isFinite(worldMinX) ||
                 isFinite(worldMaxX) ||
                 isFinite(worldMinY) ||
                 isFinite(worldMaxY);
-=======
-            buckets = grid.buckets;
->>>>>>> 2a4a1a11
 
         // @if DEBUG
         var metrics = engine.metrics;
@@ -88,13 +81,8 @@
 
                 // don't update out of world bodies
                 var bounds = body.bounds;
-<<<<<<< HEAD
                 if (worldBounded && (bounds.max.x < worldMinX || bounds.min.x > worldMaxX
                     || bounds.max.y < worldMinY || bounds.min.y > worldMaxY))
-=======
-                if (bounds.max.x < worldMinX || bounds.min.x > worldMaxX
-                    || bounds.max.y < worldMinY || bounds.min.y > worldMaxY)
->>>>>>> 2a4a1a11
                     continue;
 
                 var newRegion = Grid._getRegion(grid, bounds);
@@ -160,28 +148,19 @@
             worldMinX = world.bounds.min.x,
             worldMaxX = world.bounds.max.x,
             worldMinY = world.bounds.min.y,
-<<<<<<< HEAD
             worldMaxY = world.bounds.max.y,
             worldBounded = isFinite(worldMinX) ||
                 isFinite(worldMaxX) ||
                 isFinite(worldMinY) ||
                 isFinite(worldMaxY);
-=======
-            worldMaxY = world.bounds.max.y;
->>>>>>> 2a4a1a11
 
         for (i = 0; i < bodies.length; i++) {
             var body = bodies[i];
 
             // don't update out of world bodies
             var bounds = body.bounds;
-<<<<<<< HEAD
             if (worldBounded && (bounds.max.x < worldMinX || bounds.min.x > worldMaxX
                 || bounds.max.y < worldMinY || bounds.min.y > worldMaxY))
-=======
-            if (bounds.max.x < worldMinX || bounds.min.x > worldMaxX
-                || bounds.max.y < worldMinY || bounds.min.y > worldMaxY)
->>>>>>> 2a4a1a11
                 continue;
 
             var newRegion = Grid._getRegion(grid, bounds);
@@ -197,7 +176,7 @@
                 }
             }
         }
-    }
+    };
 
     /**
      * Gets the region a given body falls in for a given grid.
