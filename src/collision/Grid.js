--- conflicted
+++ resolved
@@ -78,6 +78,15 @@
 
             if (body.isSleeping)
                 continue;
+            
+            if (!body.isStatic) {
+                // updating body projection
+                var parts = body.parts;
+                for (var j = parts.length > 1 ? 1 : 0; j < parts.length; j++) {
+                    var part = parts[j];
+                    Projections.verticesOntoAxes(part.projections, part.vertices, part.axes);
+                }
+            }
 
             // don't update out of world bodies
             var bounds = body.bounds;
@@ -130,23 +139,6 @@
                     }
                 }
             }
-<<<<<<< HEAD
-
-            var pairs = body.pairs;
-            for (var p = 0; p < pairs.length; p += 1)
-                pairsList.push(pairs[p]);
-
-
-            if (!body.isStatic) {
-                // updating body projection
-                var parts = body.parts;
-                for (var j = parts.length > 1 ? 1 : 0; j < parts.length; j++) {
-                    var part = parts[j];
-                    Projections.verticesOntoAxes(part.projections, part.vertices, part.axes);
-                }
-            }
-=======
->>>>>>> 25d5a796
         }
     };
 
