--- conflicted
+++ resolved
@@ -38,7 +38,6 @@
     </td>
     <td>
       <ul>
-<<<<<<< HEAD
         <li><a href="http://brm.io/matter-js/demo#bridge">Bridge</a></li>
         <li><a href="http://brm.io/matter-js/demo#avalanche">Avalanche</a></li>
         <li><a href="http://brm.io/matter-js/demo#softBody">Basic Soft Bodies</a></li>
@@ -59,29 +58,7 @@
         <li><a href="http://brm.io/matter-js/demo#beachBalls">Beach Balls</a></li>
         <li><a href="http://brm.io/matter-js/demo#stress">Stress 1</a></li>
         <li><a href="http://brm.io/matter-js/demo#stress2">Stress 2</a></li>
-=======
-        <li><a href="http://brm.io/matter-js-demo-master#bridge">Bridge</a></li>
-        <li><a href="http://brm.io/matter-js-demo-master#avalanche">Avalanche</a></li>
-        <li><a href="http://brm.io/matter-js-demo-master#softBody">Basic Soft Bodies</a></li>
-        <li><a href="http://brm.io/matter-js-demo-master#cloth">Cloth</a></li>
-        <li><a href="http://brm.io/matter-js-demo-master#events">Events</a></li>
-        <li><a href="http://brm.io/matter-js-demo-master#collisionFiltering">Collision Filtering</a></li>
-        <li><a href="http://brm.io/matter-js-demo-master#chains">Chains</a></li>
-        <li><a href="http://brm.io/matter-js-demo-master#ballPool">Ball Pool</a></li>
-        <li><a href="http://brm.io/matter-js-demo-master#stack">Stack</a></li>
-        <li><a href="http://brm.io/matter-js-demo-master#circleStack">Circle Stack</a></li>
-        <li><a href="http://brm.io/matter-js-demo-master#compoundStack">Compound Stack</a></li>
-        <li><a href="http://brm.io/matter-js-demo-master#restitution">Restitution</a></li>
-        <li><a href="http://brm.io/matter-js-demo-master#friction">Friction</a></li>
-        <li><a href="http://brm.io/matter-js-demo-master#airFriction">Air Friction</a></li>
-        <li><a href="http://brm.io/matter-js-demo-master#staticFriction">Static Friction</a></li>
-        <li><a href="http://brm.io/matter-js-demo-master#sleeping">Sleeping</a></li>
-        <li><a href="http://brm.io/matter-js-demo-master#broadphase">Grid Broadphase</a></li>
-        <li><a href="http://brm.io/matter-js-demo-master#beachBalls">Beach Balls</a></li>
-        <li><a href="http://brm.io/matter-js-demo-master#stress">Stress 1</a></li>
-        <li><a href="http://brm.io/matter-js-demo-master#stress2">Stress 2</a></li>
-        <li><a href="http://brm.io/matter-js-demo#sensors">Sensors</a></li>
->>>>>>> 28084b00
+        <li><a href="http://brm.io/matter-js/demo#sensors">Sensors</a></li>
       </ul>
       <br>
     </td>
@@ -121,7 +98,6 @@
 - Constraints
 - Gravity
 - Sleeping and static bodies
-- Sensors
 - Rounded corners (chamfering)
 - Views (translate, zoom)
 - Collision queries (raycasting, region tests)
