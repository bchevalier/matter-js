--- conflicted
+++ resolved
@@ -1,9 +1,5 @@
 /**
-<<<<<<< HEAD
-* matter-js 0.14.0 by @liabru 2017-11-30
-=======
 * matter-js 0.14.2 by @liabru 2018-06-11
->>>>>>> 7894b4b4
 * http://brm.io/matter-js/
 * License MIT
 */
@@ -4452,11 +4448,7 @@
             return obj instanceof HTMLElement;
         }
 
-<<<<<<< HEAD
-        return !!(obj.nodeType && obj.nodeName);
-=======
         return !!(obj && obj.nodeType && obj.nodeName);
->>>>>>> 7894b4b4
     };
 
     /**
@@ -5469,11 +5461,7 @@
      * @readOnly
      * @type {String}
      */
-<<<<<<< HEAD
-    Matter.version = '0.14.0';
-=======
     Matter.version = '0.14.2';
->>>>>>> 7894b4b4
 
     /**
      * A list of plugin dependencies to be installed. These are normally set and installed through `Matter.use`.
