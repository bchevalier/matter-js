{
  "name": "Matter",
<<<<<<< HEAD
  "version": "0.14.0",
=======
  "version": "0.14.2",
>>>>>>> 7894b4b4
  "homepage": "https://github.com/liabru/matter-js",
  "authors": [
    "Liam Brummitt <liam@brm.io> (http://brm.io/)"
  ],
  "description": "a 2D rigid body physics engine for the web",
  "main": "build/matter.js",
  "keywords": [
    "javascript",
    "canvas",
    "html5",
    "physics",
    "physics engine",
    "game engine",
    "rigid body physics"
  ],
  "license": "MIT",
  "ignore": [
    "**/.*",
    "node_modules",
    "bower_components",
    "test",
    "tests"
  ]
}<|MERGE_RESOLUTION|>--- conflicted
+++ resolved
@@ -1,10 +1,6 @@
 {
   "name": "Matter",
-<<<<<<< HEAD
-  "version": "0.14.0",
-=======
   "version": "0.14.2",
->>>>>>> 7894b4b4
   "homepage": "https://github.com/liabru/matter-js",
   "authors": [
     "Liam Brummitt <liam@brm.io> (http://brm.io/)"
